--- conflicted
+++ resolved
@@ -10,12 +10,7 @@
   call_workflow:
     name: Run PR Build Workflow
     if: ${{ github.repository_owner == 'ballerina-platform' }}
-<<<<<<< HEAD
     uses: ballerina-platform/ballerina-library/.github/workflows/pr-build-connector-template.yml@main
     secrets: inherit
-=======
-    uses: ballerina-platform/ballerina-library/.github/workflows/pr-build-connector-template.yml@2201.10.x
-    secrets: inherit
     with:
-      additional-test-flags: ${{ github.event.pull_request.head.repo.full_name != github.repository && '-x test' || ''}}
->>>>>>> bf6dd8c6
+      additional-test-flags: ${{ github.event.pull_request.head.repo.full_name != github.repository && '-x test' || ''}}